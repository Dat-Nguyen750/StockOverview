{% extends "base.html" %}

{% block title %}{{ ticker }} Analysis - StockOverview{% endblock %}

{% block head %}
<style>
    .analysis-text {
        line-height: 1.6;
        margin-bottom: 0;
    }
    
    .analysis-text strong {
        color: #0d6efd;
        font-weight: 600;
    }
    
    .analysis-text br {
        margin-bottom: 0.5rem;
    }
    
    .key-metrics-grid {
        display: grid;
        grid-template-columns: repeat(auto-fit, minmax(250px, 1fr));
        gap: 1rem;
        margin-top: 1rem;
    }
    
    .metric-item {
        background: #f8f9fa;
        padding: 0.75rem;
        border-radius: 0.375rem;
        border-left: 3px solid #0d6efd;
    }
    
    .metric-label {
        font-size: 0.875rem;
        color: #6c757d;
        margin-bottom: 0.25rem;
    }
    
    .metric-value {
        font-weight: 600;
        color: #212529;
    }
    
    /* Improved spacing and layout for detailed analysis */
    .detailed-analysis-grid {
        display: grid;
        grid-template-columns: repeat(auto-fit, minmax(300px, 1fr));
        gap: 1.5rem;
        margin-top: 1rem;
    }
    
    .analysis-section {
        background: #ffffff;
        border: 1px solid #e9ecef;
        border-radius: 0.5rem;
        padding: 1.5rem;
        box-shadow: 0 2px 4px rgba(0,0,0,0.05);
        transition: box-shadow 0.2s ease;
    }
    
    .analysis-section:hover {
        box-shadow: 0 4px 8px rgba(0,0,0,0.1);
    }
    
    .analysis-section h6 {
        color: #0d6efd;
        font-weight: 600;
        margin-bottom: 1rem;
        padding-bottom: 0.5rem;
        border-bottom: 2px solid #e9ecef;
    }
    
    .analysis-content {
        line-height: 1.7;
        color: #495057;
    }
    
    /* Improved spacing for key-value pairs */
    .key-value-grid {
        display: grid;
        grid-template-columns: repeat(auto-fit, minmax(280px, 1fr));
        gap: 1rem;
        margin-top: 1rem;
    }
    
    .key-value-item {
        display: flex;
        justify-content: space-between;
        align-items: center;
        padding: 0.75rem;
        background: #f8f9fa;
        border-radius: 0.375rem;
        border-left: 3px solid #0d6efd;
    }
    
    .key-value-label {
        font-weight: 500;
        color: #495057;
        flex: 1;
        margin-right: 1rem;
    }
    
    .key-value-content {
        font-weight: 600;
        color: #212529;
        text-align: right;
    }
    
    /* Responsive improvements */
    @media (max-width: 768px) {
        .detailed-analysis-grid {
            grid-template-columns: 1fr;
            gap: 1rem;
        }
        
        .key-value-grid {
            grid-template-columns: 1fr;
        }
        
        .key-value-item {
            flex-direction: column;
            align-items: flex-start;
            gap: 0.5rem;
        }
        
        .key-value-content {
            text-align: left;
        }
    }
</style>
{% endblock %}

{% block content %}
<div class="row justify-content-center">
    <div class="col-lg-10">
        {% if result.data_freshness == 'fallback' %}
        <div class="alert alert-warning d-flex align-items-center mb-4" role="alert" style="border: 2px solid #dc3545;">
            <i class="fas fa-exclamation-triangle me-2"></i>
            <div>
                <strong>Warning:</strong> Your API is not working or returned incomplete data. The app is using fallback values. Please check your API keys or try again later for the most accurate results.
            </div>
        </div>
        {% endif %}
        <!-- Header -->
        <div class="text-center mb-4">
            <h2 class="fw-bold text-dark">
                <i class="fas fa-chart-line text-primary me-2"></i>
                {{ result.company_name }} ({{ result.ticker }})
            </h2>
            <p class="text-muted">
                Analysis completed on {{ result.evaluation_timestamp }}
            </p>
        </div>

        <!-- Overall Score -->
        <div class="card mb-4 shadow-sm border-primary">
            <div class="card-body text-center p-4 bg-light">
                <div class="row align-items-center g-4">
                    <div class="col-md-6 border-end">
                        <h3 class="fw-bold mb-2 text-primary">Overall Score</h3>
                        <div class="display-3 fw-bold mb-2 {% if result.composite_score >= 80 %}text-success{% elif result.composite_score >= 65 %}text-primary{% elif result.composite_score >= 50 %}text-warning{% else %}text-danger{% endif %}">
                            {{ "%.1f"|format(result.composite_score) }}/100
                        </div>
                    </div>
                    <div class="col-md-6">
                        <h4 class="mb-2">Verdict</h4>
                        <div class="badge {% if result.verdict == '✅ Investable' %}bg-success{% elif result.verdict == '⚠️ Cautious' %}bg-warning{% elif result.verdict == '❌ Avoid' %}bg-danger{% else %}bg-secondary{% endif %} fs-4 px-4 py-3" data-bs-toggle="tooltip" title="This is an AI-generated investment verdict. Always do your own research!">
                            {{ result.verdict }}
                        </div>
                    </div>
                </div>
            </div>
        </div>

        <!-- Score Breakdown -->
        <div class="card mb-4 shadow-sm">
            <div class="card-header bg-primary bg-opacity-10 border-bottom border-primary">
                <h5 class="mb-0">
                    <i class="fas fa-chart-bar me-2"></i>
                    Score Breakdown
                </h5>
            </div>
            <div class="card-body bg-light">
                <div class="row g-3">
                    {% for category, score in result.score_breakdown.items() %}
                    <div class="col-md-6 col-lg-4">
                        <div class="p-3 rounded border h-100 d-flex flex-column justify-content-between bg-white">
                            <div class="d-flex justify-content-between align-items-center mb-2">
                                <span class="fw-bold text-secondary">{{ category.replace('_', ' ').title() }}</span>
                                <span class="badge {% if score >= 80 %}bg-success{% elif score >= 65 %}bg-primary{% elif score >= 50 %}bg-warning text-dark{% else %}bg-danger{% endif %}">
                                    {{ score }}/100
                                </span>
                            </div>
                            <div class="progress" style="height: 8px;">
                                <div class="progress-bar {% if score >= 80 %}bg-success{% elif score >= 65 %}bg-primary{% elif score >= 50 %}bg-warning{% else %}bg-danger{% endif %}" style="width: {{ score }}%"></div>
                            </div>
                        </div>
                    </div>
                    {% endfor %}
                </div>
            </div>
        </div>

        <!-- Explanation -->
        <div class="card mb-4 shadow-sm">
            <div class="card-header bg-light border-bottom">
                <h5 class="mb-0">
                    <i class="fas fa-lightbulb text-warning me-2"></i>
                    AI Analysis Summary
                </h5>
            </div>
            <div class="card-body bg-white">
                <p class="mb-0 fs-5 text-dark">{{ result.explanation }}</p>
            </div>
        </div>

        <!-- Detailed Analysis -->
        {% if result.detailed_analysis %}
        <div class="card mb-4 shadow-sm">
            <div class="card-header bg-primary bg-opacity-10 border-bottom border-primary">
                <h5 class="mb-0">
                    <i class="fas fa-search-plus me-2"></i>
                    Detailed Analysis
                </h5>
            </div>
<<<<<<< HEAD
            <div class="card-body">
                <div class="detailed-analysis-grid">
                    {% for section, data in result.detailed_analysis.items() %}
                    <div class="analysis-section">
                        <h6>{{ section.replace('_', ' ').title() }}</h6>
                        
                        <!-- Handle Scores -->
                        {% if data.scores %}
                        <div class="mb-3">
                            <h6 class="text-secondary mb-2">Scores:</h6>
                            <div class="key-value-grid">
                                {% for metric, score in data.scores.items() %}
                                <div class="key-value-item">
                                    <span class="key-value-label">{{ metric.replace('_', ' ').title() }}</span>
                                    <span class="key-value-content">{{ score }}/100</span>
=======
            <div class="card-body bg-light">
                {% for section, data in result.detailed_analysis.items() %}
                <div class="mb-4 p-3 rounded bg-white shadow-sm border">
                    <h6 class="fw-bold text-primary mb-3 border-bottom pb-2">{{ section.replace('_', ' ').title() }}</h6>
                    <!-- Handle Scores -->
                    {% if data.scores %}
                    <div class="mb-3">
                        <h6 class="text-secondary">Scores:</h6>
                        <div class="row g-2">
                            {% for metric, score in data.scores.items() %}
                            <div class="col-md-6 mb-2">
                                <div class="d-flex justify-content-between">
                                    <span>{{ metric.replace('_', ' ').title() }}:</span>
                                    <span class="fw-bold">{{ score }}/100</span>
>>>>>>> 850511e4
                                </div>
                                {% endfor %}
                            </div>
                        </div>
<<<<<<< HEAD
                        {% endif %}
                        
                        <!-- Handle Details -->
                        {% if data.details %}
                        <div class="mb-3">
                            <h6 class="text-secondary mb-2">Details:</h6>
                            <div class="key-value-grid">
                                {% for metric, value in data.details.items() %}
                                <div class="key-value-item">
                                    <span class="key-value-label">{{ metric.replace('_', ' ').title() }}</span>
                                    <span class="key-value-content">
=======
                    </div>
                    {% endif %}
                    <!-- Handle Details -->
                    {% if data.details %}
                    <div class="mb-3">
                        <h6 class="text-secondary">Details:</h6>
                        <div class="row g-2">
                            {% for metric, value in data.details.items() %}
                            <div class="col-md-6 mb-2">
                                <div class="d-flex justify-content-between">
                                    <span>{{ metric.replace('_', ' ').title() }}:</span>
                                    <span class="fw-bold">
>>>>>>> 850511e4
                                        {% if value is number %}
                                            {% if 'ratio' in metric.lower() or 'multiple' in metric.lower() %}
                                                {{ "%.2f"|format(value) }}
                                            {% elif 'cagr' in metric.lower() or 'margin' in metric.lower() or 'roe' in metric.lower() %}
                                                {{ "%.1f"|format(value) }}%
                                            {% else %}
                                                {{ "{:,.0f}".format(value) }}
                                            {% endif %}
                                        {% else %}
                                            {{ value }}
                                        {% endif %}
                                    </span>
                                </div>
                                {% endfor %}
                            </div>
                        </div>
<<<<<<< HEAD
                        {% endif %}
                        
                        <!-- Handle simple key-value pairs -->
                        {% if not data.scores and not data.details %}
                            {% if data is mapping %}
                                {% for key, value in data.items() %}
                                <div class="mb-3">
                                    <h6 class="text-secondary mb-2">{{ key.replace('_', ' ').title() }}:</h6>
                                    {% if value is string %}
                                        <!-- Handle long paragraphs - put in their own box -->
                                        {% if key.lower() in ['tam assessment', 'growth initiative', 'management quality', 'competitive moat', 'revenue model', 'industry position'] %}
                                            <div class="analysis-content">
                                                {% set formatted_text = value.replace('* **', '<strong>').replace('**', '</strong>').replace('* ', '<br>• ') %}
                                                {{ formatted_text|safe }}
                                            </div>
                                        {% else %}
                                            <!-- Handle markdown-like formatting for other content -->
                                            {% set formatted_text = value.replace('* **', '<strong>').replace('**', '</strong>').replace('* ', '<br>• ') %}
                                            <div class="analysis-text">{{ formatted_text|safe }}</div>
                                        {% endif %}
                                    {% elif value is number %}
                                        <div class="key-value-item">
                                            <span class="key-value-label">Value</span>
                                            <span class="key-value-content">
                                                {% if 'ratio' in key.lower() or 'multiple' in key.lower() %}
                                                    {{ "%.2f"|format(value) }}
                                                {% elif 'cagr' in key.lower() or 'margin' in key.lower() or 'roe' in key.lower() %}
                                                    {{ "%.1f"|format(value) }}%
                                                {% else %}
                                                    {{ "{:,.0f}".format(value) }}
                                                {% endif %}
                                            </span>
                                        </div>
                                    {% elif value is mapping %}
                                        <!-- Special handling for Key Metrics -->
                                        {% if key.lower() == 'key metrics' %}
                                            <div class="key-metrics-grid">
                                                {% for metric_name, metric_value in value.items() %}
                                                <div class="metric-item">
                                                    <div class="metric-label">{{ metric_name.replace('_', ' ').title() }}</div>
                                                    <div class="metric-value">
                                                        {% if metric_value is number %}
                                                            {% if 'ratio' in metric_name.lower() or 'multiple' in metric_name.lower() or 'pe' in metric_name.lower() or 'pb' in metric_name.lower() or 'ps' in metric_name.lower() %}
                                                                {{ "%.2f"|format(metric_value) }}
                                                            {% elif 'yield' in metric_name.lower() or 'margin' in metric_name.lower() or 'roe' in metric_name.lower() or 'roic' in metric_name.lower() %}
                                                                {{ "%.1f"|format(metric_value) }}%
                                                            {% elif metric_value > 1000000 %}
                                                                ${{ "{:,.1f}M".format(metric_value / 1000000) }}
                                                            {% elif metric_value > 1000 %}
                                                                ${{ "{:,.0f}K".format(metric_value / 1000) }}
                                                            {% else %}
                                                                ${{ "{:,.0f}".format(metric_value) }}
                                                            {% endif %}
                                                        {% else %}
                                                            {{ metric_value }}
                                                        {% endif %}
                                                    </div>
                                                </div>
                                                {% endfor %}
                                            </div>
                                        {% else %}
                                            <div class="key-value-grid">
                                                {% for sub_key, sub_value in value.items() %}
                                                <div class="key-value-item">
                                                    <span class="key-value-label">{{ sub_key.replace('_', ' ').title() }}</span>
                                                    <span class="key-value-content">
=======
                    </div>
                    {% endif %}
                    <!-- Handle simple key-value pairs -->
                    {% if not data.scores and not data.details %}
                        {% if data is mapping %}
                            {% for key, value in data.items() %}
                            <div class="mb-3">
                                <h6 class="text-secondary">{{ key.replace('_', ' ').title() }}:</h6>
                                {% if value is string and (
                                    key.lower() in [
                                        'revenue model', 'competitive moat', 'industry position', 'management quality',
                                        'tam assessment', 'growth initiatives'
                                    ]
                                ) %}
                                    <div class="card border-primary mb-4" style="background: #f8fafd;">
                                        <div class="card-body p-3">
                                            <div class="fw-bold mb-2" style="font-size:1.1rem; color:#0d6efd;">{{ key.replace('_', ' ').replace(':', '').title() }}:</div>
                                            <div style="margin-left:0.5rem;">{{ value }}</div>
                                        </div>
                                    </div>
                                {% elif value is string and (
                                    key.lower().endswith('model') or
                                    key.lower().endswith('moat') or
                                    key.lower().endswith('position') or
                                    key.lower().endswith('quality') or
                                    key.lower().endswith('assessment') or
                                    key.lower().endswith('initiatives') or
                                    key.lower().endswith('summary') or
                                    key.lower().endswith('analysis')
                                ) %}
                                    <div class="fw-bold mt-4 mb-2" style="font-size:1.1rem;">{{ key.replace('_', ' ').replace(':', '').title() }}:</div>
                                    <div class="mb-4" style="margin-left:0.5rem;">{{ value }}</div>
                                {% elif key.lower() in ['identified red flags', 'positive indicators'] and value is iterable and value is not string %}
                                    <div class="card border-warning mb-4" style="background: #fffbea;">
                                        <div class="card-body p-3">
                                            <div class="fw-bold mb-2" style="font-size:1.1rem; color:#b8860b;">{{ key.replace('_', ' ').replace(':', '').title() }}:</div>
                                            <ul class="list-unstyled mb-0" style="margin-left:0.5rem;">
                                                {% for item in value %}
                                                <li><i class="fas fa-info-circle text-info me-2"></i>{{ item }}</li>
                                                {% endfor %}
                                            </ul>
                                        </div>
                                    </div>
                                {% elif value is number %}
                                    <div class="d-flex justify-content-between mb-3">
                                        <span>{{ key.replace('_', ' ').title() }}:</span>
                                        <span class="fw-bold">
                                            {% if 'ratio' in key.lower() or 'multiple' in key.lower() %}
                                                {{ "%.2f"|format(value) }}
                                            {% elif 'cagr' in key.lower() or 'margin' in key.lower() or 'roe' in key.lower() %}
                                                {{ "%.1f"|format(value) }}%
                                            {% else %}
                                                {{ "{:,.0f}".format(value) }}
                                            {% endif %}
                                        </span>
                                    </div>
                                {% elif value is mapping %}
                                    <!-- Special handling for Key Metrics -->
                                    {% if key.lower() == 'key metrics' %}
                                        <div class="card border-info mb-4" style="background: #f8fbff;">
                                            <div class="card-body p-3">
                                                <div class="fw-bold mb-2" style="font-size:1.1rem; color:#0dcaf0;">Key Metrics:</div>
                                                <ul class="mb-0 ps-3">
                                                    {% for metric, metric_value in value.items() %}
                                                    <li><span class="fw-bold">{{ metric.replace('_', ' ').title() }}</span>: {{ metric_value }}</li>
                                                    {% endfor %}
                                                </ul>
                                            </div>
                                        </div>
                                    {% else %}
                                        <div class="row">
                                            {% for sub_key, sub_value in value.items() %}
                                            <div class="col-md-6 mb-2">
                                                <div class="d-flex justify-content-between">
                                                    <span>{{ sub_key.replace('_', ' ').title() }}:</span>
                                                    <span class="fw-bold">
>>>>>>> 850511e4
                                                        {% if sub_value is number %}
                                                            {% if 'ratio' in sub_key.lower() or 'multiple' in sub_key.lower() %}
                                                                {{ "%.2f"|format(sub_value) }}
                                                            {% elif 'cagr' in sub_key.lower() or 'margin' in sub_key.lower() or 'roe' in sub_key.lower() %}
                                                                {{ "%.1f"|format(sub_value) }}%
                                                            {% else %}
                                                                {{ "{:,.0f}".format(sub_value) }}
                                                            {% endif %}
                                                        {% else %}
                                                            {{ sub_value }}
                                                        {% endif %}
                                                    </span>
                                                </div>
                                                {% endfor %}
                                            </div>
                                        {% endif %}
                                    {% elif value is iterable and value is not string %}
                                        <!-- Handle lists -->
                                        <ul class="list-unstyled mb-0">
                                            {% for item in value %}
                                            <li class="mb-1">
                                                {% if key.lower() == 'key strengths' %}
                                                    <i class="fas fa-plus-circle text-success me-2"></i>
                                                {% elif key.lower() == 'key concerns' %}
                                                    <i class="fas fa-exclamation-triangle text-warning me-2"></i>
                                                {% else %}
                                                    <i class="fas fa-check text-success me-2"></i>
                                                {% endif %}
                                                {{ item }}
                                            </li>
                                            {% endfor %}
<<<<<<< HEAD
                                        </ul>
=======
                                        </div>
                                    {% endif %}
                                {% elif value is iterable and value is not string %}
                                    <!-- Handle lists (e.g., red flags, positive indicators) -->
                                    <ul class="list-unstyled mb-0">
                                        {% for item in value %}
                                        <li class="mb-1">
                                            <i class="fas fa-info-circle text-info me-2"></i>{{ item }}
                                        </li>
                                        {% endfor %}
                                    </ul>
                                {% elif value is mapping %}
                                    <!-- Handle dicts (e.g., key metrics) -->
                                    <div class="table-responsive mb-2">
                                        <table class="table table-sm table-bordered align-middle mb-0">
                                            <tbody>
                                                {% for k, v in value.items() %}
                                                <tr>
                                                    <th class="text-nowrap">{{ k.replace('_', ' ').title() }}</th>
                                                    <td>
                                                        {% if v is number %}
                                                            {{ v }}
                                                        {% elif v is iterable and v is not string %}
                                                            <ul class="mb-0 ps-3">
                                                                {% for subitem in v %}
                                                                <li>{{ subitem }}</li>
                                                                {% endfor %}
                                                            </ul>
                                                        {% else %}
                                                            {{ v }}
                                                        {% endif %}
                                                    </td>
                                                </tr>
                                                {% endfor %}
                                            </tbody>
                                        </table>
                                    </div>
                                {% else %}
                                    <p class="mb-0">{{ value }}</p>
                                {% endif %}
                            </div>
                            {% endfor %}
                        {% elif data is iterable and data is not string %}
                            <!-- Handle top-level lists -->
                            <ul class="list-unstyled mb-0">
                                {% for item in data %}
                                <li class="mb-2">
                                    {% if item is string %}
                                        <i class="fas fa-info-circle text-info me-2"></i>
                                        {{ item }}
>>>>>>> 850511e4
                                    {% else %}
                                        <p class="mb-0">{{ value }}</p>
                                    {% endif %}
                                </div>
                                {% endfor %}
                            {% elif data is iterable and data is not string %}
                                <!-- Handle top-level lists -->
                                <ul class="list-unstyled mb-0">
                                    {% for item in data %}
                                    <li class="mb-2">
                                        {% if item is string %}
                                            <i class="fas fa-info-circle text-info me-2"></i>
                                            {{ item }}
                                        {% else %}
                                            {{ item }}
                                        {% endif %}
                                    </li>
                                    {% endfor %}
                                </ul>
                            {% else %}
                                <div class="mb-2">
                                    <p class="mb-0">{{ data }}</p>
                                </div>
                            {% endif %}
                        {% endif %}
                    </div>
                    {% endfor %}
                </div>
            </div>
        </div>
        {% endif %}

        <!-- Data Sources -->
        <div class="card mb-4 shadow-sm">
            <div class="card-header bg-light border-bottom">
                <h5 class="mb-0">
                    <i class="fas fa-database me-2"></i>
                    Data Sources
                </h5>
            </div>
            <div class="card-body bg-white">
                <div class="row g-2">
                    {% for source in result.data_sources %}
                    <div class="col-md-4 mb-2">
                        <span class="badge bg-light text-dark border border-primary px-3 py-2">
                            <i class="fas fa-check-circle text-success me-1"></i>
                            {{ source }}
                        </span>
                    </div>
                    {% endfor %}
                </div>
            </div>
        </div>

        <!-- Action Buttons -->
        <div class="text-center mb-4">
            <a href="{{ url_for('evaluate') }}" class="btn btn-primary btn-lg me-3 mb-2">
                <i class="fas fa-search me-2"></i>
                Analyze Another Stock
            </a>
            <button onclick="quickAnalyze()" class="btn btn-outline-primary btn-lg me-3 mb-2" id="quickAnalyzeBtn">
                <i class="fas fa-bolt me-2"></i>
                Quick Analyze Another
            </button>
            <button onclick="window.print()" class="btn btn-outline-secondary btn-lg mb-2">
                <i class="fas fa-print me-2"></i>
                Print Report
            </button>
        </div>

        <!-- Quick Analyze Modal -->
        <div class="modal fade" id="quickAnalyzeModal" tabindex="-1">
            <div class="modal-dialog">
                <div class="modal-content">
                    <div class="modal-header">
                        <h5 class="modal-title">
                            <i class="fas fa-bolt text-primary me-2"></i>
                            Quick Analysis
                        </h5>
                        <button type="button" class="btn-close" data-bs-dismiss="modal"></button>
                    </div>
                    <div class="modal-body">
                        <p class="text-muted mb-3">
                            Enter a new stock ticker to analyze using your cached API keys.
                        </p>
                        <div class="mb-3">
                            <label for="quickTicker" class="form-label">Stock Ticker</label>
                            <input type="text" 
                                   class="form-control form-control-lg" 
                                   id="quickTicker" 
                                   placeholder="e.g., MSFT, GOOGL, TSLA"
                                   maxlength="10"
                                   pattern="[A-Za-z]{1,10}">
                            <div class="form-text">
                                Enter the stock symbol you want to analyze
                            </div>
                        </div>
                        <div class="alert alert-info">
                            <i class="fas fa-info-circle me-2"></i>
                            <small>Your API keys are cached and will be used automatically.</small>
                        </div>
                    </div>
                    <div class="modal-footer">
                        <button type="button" class="btn btn-secondary" data-bs-dismiss="modal">Cancel</button>
                        <button type="button" class="btn btn-primary" onclick="submitQuickAnalysis()">
                            <i class="fas fa-search me-2"></i>
                            Analyze
                        </button>
                    </div>
                </div>
            </div>
        </div>

        <!-- Disclaimer -->
        <div class="mt-4">
            <div class="alert alert-warning shadow-sm">
                <i class="fas fa-exclamation-triangle me-2"></i>
                <strong>Disclaimer:</strong> This analysis is for informational purposes only and should not be considered as financial advice. 
                Always conduct your own research and consult with a financial advisor before making investment decisions.
            </div>
        </div>
    </div>
</div>
{% endblock %}

{% block extra_css %}
<style>
@media print {
    .navbar, .btn, .alert {
        display: none !important;
    }
    
    .main-content {
        box-shadow: none !important;
        background: white !important;
    }
    
    .card {
        border: 1px solid #ddd !important;
        box-shadow: none !important;
    }
}
</style>
{% endblock %}

{% block extra_js %}
<script>
// Quick analyze functionality
function quickAnalyze() {
    // Check if API keys are cached
    const fmpKey = sessionStorage.getItem('stockoverview_fmp_key');
    const serpKey = sessionStorage.getItem('stockoverview_serp_key');
    const geminiKey = sessionStorage.getItem('stockoverview_gemini_key');
    
    if (!fmpKey || !serpKey || !geminiKey) {
        // If keys aren't cached, redirect to main form
        window.location.href = "{{ url_for('evaluate') }}";
        return;
    }
    
    // Show modal
    const modal = new bootstrap.Modal(document.getElementById('quickAnalyzeModal'));
    modal.show();
    
    // Focus on ticker input
    setTimeout(() => {
        document.getElementById('quickTicker').focus();
    }, 500);
}

function submitQuickAnalysis() {
    const ticker = document.getElementById('quickTicker').value.toUpperCase().trim();
    
    if (!ticker) {
        alert('Please enter a stock ticker symbol');
        return;
    }
    
    if (!/^[A-Z]{1,10}$/.test(ticker)) {
        alert('Please enter a valid stock ticker (1-10 letters)');
        return;
    }
    
    // Get cached API keys
    const fmpKey = sessionStorage.getItem('stockoverview_fmp_key');
    const serpKey = sessionStorage.getItem('stockoverview_serp_key');
    const geminiKey = sessionStorage.getItem('stockoverview_gemini_key');
    
    // Create form data
    const formData = new FormData();
    formData.append('ticker', ticker);
    formData.append('fmp_key', fmpKey);
    formData.append('serp_key', serpKey);
    formData.append('gemini_key', geminiKey);
    
    // Show loading state
    const analyzeBtn = document.querySelector('#quickAnalyzeModal .btn-primary');
    const originalText = analyzeBtn.innerHTML;
    analyzeBtn.disabled = true;
    analyzeBtn.innerHTML = '<span class="spinner-border spinner-border-sm me-2"></span>Analyzing...';
    
    // Submit the form
    fetch("{{ url_for('evaluate') }}", {
        method: 'POST',
        body: formData
    })
    .then(response => {
        if (response.redirected) {
            // Redirect to results page
            window.location.href = response.url;
        } else if (response.ok) {
            // If response is HTML, replace current page
            return response.text().then(html => {
                document.documentElement.innerHTML = html;
            });
        } else {
            throw new Error('Analysis failed');
        }
    })
    .catch(error => {
        console.error('Error:', error);
        alert('Analysis failed. Please try again.');
        
        // Reset button
        analyzeBtn.disabled = false;
        analyzeBtn.innerHTML = originalText;
    });
}

// Auto-format ticker input in modal
document.addEventListener('DOMContentLoaded', function() {
    const quickTicker = document.getElementById('quickTicker');
    if (quickTicker) {
        quickTicker.addEventListener('input', function(e) {
            this.value = this.value.toUpperCase().replace(/[^A-Z]/g, '');
        });
    }
});
</script>
{% endblock %} <|MERGE_RESOLUTION|>--- conflicted
+++ resolved
@@ -225,8 +225,7 @@
                     Detailed Analysis
                 </h5>
             </div>
-<<<<<<< HEAD
-            <div class="card-body">
+            <div class="card-body bg-light">
                 <div class="detailed-analysis-grid">
                     {% for section, data in result.detailed_analysis.items() %}
                     <div class="analysis-section">
@@ -241,27 +240,10 @@
                                 <div class="key-value-item">
                                     <span class="key-value-label">{{ metric.replace('_', ' ').title() }}</span>
                                     <span class="key-value-content">{{ score }}/100</span>
-=======
-            <div class="card-body bg-light">
-                {% for section, data in result.detailed_analysis.items() %}
-                <div class="mb-4 p-3 rounded bg-white shadow-sm border">
-                    <h6 class="fw-bold text-primary mb-3 border-bottom pb-2">{{ section.replace('_', ' ').title() }}</h6>
-                    <!-- Handle Scores -->
-                    {% if data.scores %}
-                    <div class="mb-3">
-                        <h6 class="text-secondary">Scores:</h6>
-                        <div class="row g-2">
-                            {% for metric, score in data.scores.items() %}
-                            <div class="col-md-6 mb-2">
-                                <div class="d-flex justify-content-between">
-                                    <span>{{ metric.replace('_', ' ').title() }}:</span>
-                                    <span class="fw-bold">{{ score }}/100</span>
->>>>>>> 850511e4
                                 </div>
                                 {% endfor %}
                             </div>
                         </div>
-<<<<<<< HEAD
                         {% endif %}
                         
                         <!-- Handle Details -->
@@ -273,20 +255,6 @@
                                 <div class="key-value-item">
                                     <span class="key-value-label">{{ metric.replace('_', ' ').title() }}</span>
                                     <span class="key-value-content">
-=======
-                    </div>
-                    {% endif %}
-                    <!-- Handle Details -->
-                    {% if data.details %}
-                    <div class="mb-3">
-                        <h6 class="text-secondary">Details:</h6>
-                        <div class="row g-2">
-                            {% for metric, value in data.details.items() %}
-                            <div class="col-md-6 mb-2">
-                                <div class="d-flex justify-content-between">
-                                    <span>{{ metric.replace('_', ' ').title() }}:</span>
-                                    <span class="fw-bold">
->>>>>>> 850511e4
                                         {% if value is number %}
                                             {% if 'ratio' in metric.lower() or 'multiple' in metric.lower() %}
                                                 {{ "%.2f"|format(value) }}
@@ -303,7 +271,6 @@
                                 {% endfor %}
                             </div>
                         </div>
-<<<<<<< HEAD
                         {% endif %}
                         
                         <!-- Handle simple key-value pairs -->
@@ -370,84 +337,6 @@
                                                 <div class="key-value-item">
                                                     <span class="key-value-label">{{ sub_key.replace('_', ' ').title() }}</span>
                                                     <span class="key-value-content">
-=======
-                    </div>
-                    {% endif %}
-                    <!-- Handle simple key-value pairs -->
-                    {% if not data.scores and not data.details %}
-                        {% if data is mapping %}
-                            {% for key, value in data.items() %}
-                            <div class="mb-3">
-                                <h6 class="text-secondary">{{ key.replace('_', ' ').title() }}:</h6>
-                                {% if value is string and (
-                                    key.lower() in [
-                                        'revenue model', 'competitive moat', 'industry position', 'management quality',
-                                        'tam assessment', 'growth initiatives'
-                                    ]
-                                ) %}
-                                    <div class="card border-primary mb-4" style="background: #f8fafd;">
-                                        <div class="card-body p-3">
-                                            <div class="fw-bold mb-2" style="font-size:1.1rem; color:#0d6efd;">{{ key.replace('_', ' ').replace(':', '').title() }}:</div>
-                                            <div style="margin-left:0.5rem;">{{ value }}</div>
-                                        </div>
-                                    </div>
-                                {% elif value is string and (
-                                    key.lower().endswith('model') or
-                                    key.lower().endswith('moat') or
-                                    key.lower().endswith('position') or
-                                    key.lower().endswith('quality') or
-                                    key.lower().endswith('assessment') or
-                                    key.lower().endswith('initiatives') or
-                                    key.lower().endswith('summary') or
-                                    key.lower().endswith('analysis')
-                                ) %}
-                                    <div class="fw-bold mt-4 mb-2" style="font-size:1.1rem;">{{ key.replace('_', ' ').replace(':', '').title() }}:</div>
-                                    <div class="mb-4" style="margin-left:0.5rem;">{{ value }}</div>
-                                {% elif key.lower() in ['identified red flags', 'positive indicators'] and value is iterable and value is not string %}
-                                    <div class="card border-warning mb-4" style="background: #fffbea;">
-                                        <div class="card-body p-3">
-                                            <div class="fw-bold mb-2" style="font-size:1.1rem; color:#b8860b;">{{ key.replace('_', ' ').replace(':', '').title() }}:</div>
-                                            <ul class="list-unstyled mb-0" style="margin-left:0.5rem;">
-                                                {% for item in value %}
-                                                <li><i class="fas fa-info-circle text-info me-2"></i>{{ item }}</li>
-                                                {% endfor %}
-                                            </ul>
-                                        </div>
-                                    </div>
-                                {% elif value is number %}
-                                    <div class="d-flex justify-content-between mb-3">
-                                        <span>{{ key.replace('_', ' ').title() }}:</span>
-                                        <span class="fw-bold">
-                                            {% if 'ratio' in key.lower() or 'multiple' in key.lower() %}
-                                                {{ "%.2f"|format(value) }}
-                                            {% elif 'cagr' in key.lower() or 'margin' in key.lower() or 'roe' in key.lower() %}
-                                                {{ "%.1f"|format(value) }}%
-                                            {% else %}
-                                                {{ "{:,.0f}".format(value) }}
-                                            {% endif %}
-                                        </span>
-                                    </div>
-                                {% elif value is mapping %}
-                                    <!-- Special handling for Key Metrics -->
-                                    {% if key.lower() == 'key metrics' %}
-                                        <div class="card border-info mb-4" style="background: #f8fbff;">
-                                            <div class="card-body p-3">
-                                                <div class="fw-bold mb-2" style="font-size:1.1rem; color:#0dcaf0;">Key Metrics:</div>
-                                                <ul class="mb-0 ps-3">
-                                                    {% for metric, metric_value in value.items() %}
-                                                    <li><span class="fw-bold">{{ metric.replace('_', ' ').title() }}</span>: {{ metric_value }}</li>
-                                                    {% endfor %}
-                                                </ul>
-                                            </div>
-                                        </div>
-                                    {% else %}
-                                        <div class="row">
-                                            {% for sub_key, sub_value in value.items() %}
-                                            <div class="col-md-6 mb-2">
-                                                <div class="d-flex justify-content-between">
-                                                    <span>{{ sub_key.replace('_', ' ').title() }}:</span>
-                                                    <span class="fw-bold">
->>>>>>> 850511e4
                                                         {% if sub_value is number %}
                                                             {% if 'ratio' in sub_key.lower() or 'multiple' in sub_key.lower() %}
                                                                 {{ "%.2f"|format(sub_value) }}
@@ -479,60 +368,7 @@
                                                 {{ item }}
                                             </li>
                                             {% endfor %}
-<<<<<<< HEAD
                                         </ul>
-=======
-                                        </div>
-                                    {% endif %}
-                                {% elif value is iterable and value is not string %}
-                                    <!-- Handle lists (e.g., red flags, positive indicators) -->
-                                    <ul class="list-unstyled mb-0">
-                                        {% for item in value %}
-                                        <li class="mb-1">
-                                            <i class="fas fa-info-circle text-info me-2"></i>{{ item }}
-                                        </li>
-                                        {% endfor %}
-                                    </ul>
-                                {% elif value is mapping %}
-                                    <!-- Handle dicts (e.g., key metrics) -->
-                                    <div class="table-responsive mb-2">
-                                        <table class="table table-sm table-bordered align-middle mb-0">
-                                            <tbody>
-                                                {% for k, v in value.items() %}
-                                                <tr>
-                                                    <th class="text-nowrap">{{ k.replace('_', ' ').title() }}</th>
-                                                    <td>
-                                                        {% if v is number %}
-                                                            {{ v }}
-                                                        {% elif v is iterable and v is not string %}
-                                                            <ul class="mb-0 ps-3">
-                                                                {% for subitem in v %}
-                                                                <li>{{ subitem }}</li>
-                                                                {% endfor %}
-                                                            </ul>
-                                                        {% else %}
-                                                            {{ v }}
-                                                        {% endif %}
-                                                    </td>
-                                                </tr>
-                                                {% endfor %}
-                                            </tbody>
-                                        </table>
-                                    </div>
-                                {% else %}
-                                    <p class="mb-0">{{ value }}</p>
-                                {% endif %}
-                            </div>
-                            {% endfor %}
-                        {% elif data is iterable and data is not string %}
-                            <!-- Handle top-level lists -->
-                            <ul class="list-unstyled mb-0">
-                                {% for item in data %}
-                                <li class="mb-2">
-                                    {% if item is string %}
-                                        <i class="fas fa-info-circle text-info me-2"></i>
-                                        {{ item }}
->>>>>>> 850511e4
                                     {% else %}
                                         <p class="mb-0">{{ value }}</p>
                                     {% endif %}
